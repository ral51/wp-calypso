--- conflicted
+++ resolved
@@ -10,11 +10,7 @@
 	display: flex;
 	align-items: center;
 	background: white;
-<<<<<<< HEAD
-	box-shadow: 0 0 0 1px transparentize( $gray-lighten-20, .5 ), 0 1px 2px var( --color-neutral-0 );
-=======
-	box-shadow: 0 0 0 1px transparentize( $gray-lighten-20, 0.5 ), 0 1px 2px $gray-lighten-30;
->>>>>>> f890d857
+	box-shadow: 0 0 0 1px transparentize( $gray-lighten-20, 0.5 ), 0 1px 2px var( --color-neutral-0 );
 	transition: all 0.15s ease-in-out;
 
 	&.has-highlight {
@@ -149,11 +145,7 @@
 .themes-magic-search-card__welcome {
 	color: $gray;
 	background-color: $white;
-<<<<<<< HEAD
-	box-shadow: 0 0 0 1px transparentize( $gray-lighten-20, .5 ), 0 1px 2px var( --color-neutral-0 );
-=======
-	box-shadow: 0 0 0 1px transparentize( $gray-lighten-20, 0.5 ), 0 1px 2px $gray-lighten-30;
->>>>>>> f890d857
+	box-shadow: 0 0 0 1px transparentize( $gray-lighten-20, 0.5 ), 0 1px 2px var( --color-neutral-0 );
 	display: flex;
 	flex-direction: column;
 }
