.blog-stickers {
	display: inline;
}

.blog-stickers__list {
	overflow-y: auto;
	max-height: 210px;
}

.blog-stickers__list-title {
	font-weight: bold;
	margin-bottom: 3px;
}

.blog-stickers__list-ul {
	list-style-type: none;
	margin: 0;
}

.blog-stickers__list-item {
	padding-left: 15px;
	position: relative;

	&::before {
<<<<<<< HEAD
		color: var( --color-neutral-200 );
		content: " • ";
=======
		color: $gray-lighten-10;
		content: ' • ';
>>>>>>> f890d857
		position: absolute;
			left: 0;
	}
}<|MERGE_RESOLUTION|>--- conflicted
+++ resolved
@@ -22,13 +22,8 @@
 	position: relative;
 
 	&::before {
-<<<<<<< HEAD
 		color: var( --color-neutral-200 );
-		content: " • ";
-=======
-		color: $gray-lighten-10;
 		content: ' • ';
->>>>>>> f890d857
 		position: absolute;
 			left: 0;
 	}
