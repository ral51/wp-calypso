--- conflicted
+++ resolved
@@ -8,11 +8,7 @@
 	}
 
 	&[name='username'] {
-<<<<<<< HEAD
 		/*!rtl:ignore*/
-=======
-		/*rtl:ignore*/
->>>>>>> ca0169ed
 		direction: ltr;
 	}
 }
