--- conflicted
+++ resolved
@@ -217,13 +217,8 @@
 }
 
 .mailchimp__dashboard-title-and-slogan {
-<<<<<<< HEAD
-	box-shadow: 0 0 0 1px transparentize( $gray-lighten-20, .5 ),
+	box-shadow: 0 0 0 1px transparentize( $gray-lighten-20, 0.5 ),
 		0 1px 2px var( --color-neutral-0 );
-=======
-	box-shadow: 0 0 0 1px transparentize( $gray-lighten-20, 0.5 ),
-		0 1px 2px $gray-lighten-30;
->>>>>>> f890d857
 	flex-grow: 1;
 	padding: 16px;
 	display: flex;
@@ -236,13 +231,8 @@
 }
 
 .mailchimp__dashboard-sync-status {
-<<<<<<< HEAD
-	box-shadow: 0 0 0 1px transparentize( $gray-lighten-20, .5 ),
+	box-shadow: 0 0 0 1px transparentize( $gray-lighten-20, 0.5 ),
 		0 1px 2px var( --color-neutral-0 );
-=======
-	box-shadow: 0 0 0 1px transparentize( $gray-lighten-20, 0.5 ),
-		0 1px 2px $gray-lighten-30;
->>>>>>> f890d857
 	flex-grow: 0;
 	width: 255px;
 	font-size: 12px;
