/**
 * External dependencies
 */
import React from 'react';
import { connect } from 'react-redux';
import { bindActionCreators } from 'redux';
import page from 'page';
const debug = require( 'debug' )( 'calypso:jetpack-connect:authorize-form' );

/**
 * Internal dependencies
 */
import ConnectHeader from './connect-header';
import Main from 'components/main';
import LoggedOutFormLinks from 'components/logged-out-form/links';
import LoggedOutFormLinkItem from 'components/logged-out-form/link-item';
import SignupForm from 'components/signup-form';
import WpcomLoginForm from 'signup/wpcom-login-form';
import config from 'config';
import { createAccount, authorize, goBackToWpAdmin, activateManage } from 'state/jetpack-connect/actions';
import JetpackConnectNotices from './jetpack-connect-notices';
import observe from 'lib/mixins/data-observe';
import userUtilities from 'lib/user/utils';
import Card from 'components/card';
import CompactCard from 'components/card/compact';
import Gravatar from 'components/gravatar';
import i18n from 'lib/mixins/i18n';
import Gridicon from 'components/gridicon';
import LocaleSuggestions from 'signup/locale-suggestions';
import { recordTracksEvent } from 'state/analytics/actions';

/**
 * Module variables
 */
const STATS_PAGE = '/stats/insights/';
const authUrl = '/wp-admin/admin.php?page=jetpack&connect_url_redirect=true&calypso_env=' + process.env.NODE_ENV;
const JETPACK_CONNECT_TTL = 60 * 60 * 1000; // 1 Hour

/***
 * Renders a header common to both the logged in and logged out forms
 * @param {String} siteUrl A site URL to display in the header
 * @param {Boolean} isConnected Is the connection complete
 * @returns {Object} The JSX for the form's header
 */
const renderFormHeader = ( siteUrl, isConnected = false ) => {
	const headerText = ( isConnected )
		? i18n.translate( 'You are connected!' )
		: i18n.translate( 'Connect your self-hosted WordPress' );
	const subHeaderText = ( isConnected )
		? i18n.translate( 'The power of WordPress.com is yours to command.' )
		: i18n.translate( 'Jetpack would like to connect to your WordPress.com account' );
	return(
		<div>
			<ConnectHeader headerText={ headerText }
					subHeaderText={ subHeaderText } />
			<CompactCard className="jetpack-connect__authorize-form-header">{ siteUrl }</CompactCard>
		</div>
	);
};

const LoggedOutForm = React.createClass( {
	displayName: 'LoggedOutForm',

	componentDidMount() {
		this.props.recordTracksEvent( 'calypso_jpc_signup_view' );
	},

	submitForm( form, userData ) {
		debug( 'submiting new account', form, userData );
		this.props.recordTracksEvent( 'calypso_jpc_signup_submit' );
		this.props.createAccount( userData );
	},

	isSubmitting() {
		return this.props.jetpackConnectAuthorize && this.props.jetpackConnectAuthorize.isAuthorizing;
	},

	loginUser() {
		const { userData, bearerToken } = this.props.jetpackConnectAuthorize;
		return (
			<WpcomLoginForm
				log={ userData.username }
				authorization={ 'Bearer ' + bearerToken }
				redirectTo={ window.location.href } />
		);
	},

	renderLocaleSuggestions() {
		if ( ! this.props.locale ) {
			return;
		}

		return (
			<LocaleSuggestions path={ this.props.path } locale={ this.props.locale } />
		);
	},

	recordSignInClick() {
		this.props.recordTracksEvent( 'calypso_jpc_signup_signin' );
	},

	renderFooterLink() {
		const loginUrl = config( 'login_url' ) + '?redirect_to=' + encodeURIComponent( window.location.href );
		return (
			<LoggedOutFormLinks>
				<LoggedOutFormLinkItem href={ loginUrl } onClick={ this.recordSignInClick }>
					{ this.translate( 'Already have an account? Sign in' ) }
				</LoggedOutFormLinkItem>
			</LoggedOutFormLinks>
		);
	},

	render() {
		const { userData } = this.props.jetpackConnectAuthorize;
		const { site } = this.props.jetpackConnectAuthorize.queryObject;
		return (
			<div>
				{ this.renderLocaleSuggestions() }
				{ renderFormHeader( site ) }
				<SignupForm
					getRedirectToAfterLoginUrl={ window.location.href }
					disabled={ this.isSubmitting() }
					submitting={ this.isSubmitting() }
					save={ this.save }
					submitForm={ this.submitForm }
					submitButtonText={ this.translate( 'Sign Up and Connect Jetpack' ) }
					footerLink={ this.renderFooterLink() } />
				{ userData && this.loginUser() }
			</div>
		);
	}
} );

const LoggedInForm = React.createClass( {
	displayName: 'LoggedInForm',

	componentWillMount() {
		const { autoAuthorize, queryObject } = this.props.jetpackConnectAuthorize;
		debug( 'Checking for auto-auth on mount', autoAuthorize );
		if ( autoAuthorize || this.props.calypsoStartedConnection || this.props.isSSO ) {
			this.props.recordTracksEvent( 'jpc_auth_view' );
			this.props.authorize( queryObject );
		}
	},

	componentWillReceiveProps( props ) {
		const { queryObject, authorizeSuccess, isRedirectingToWpAdmin } = props.jetpackConnectAuthorize;
		if ( authorizeSuccess &&
			! isRedirectingToWpAdmin &&
			! props.calypsoStartedConnection &&
			queryObject.redirect_after_auth ) {
			this.props.goBackToWpAdmin( queryObject.redirect_after_auth );
		}
	},

	activateManage() {
		const { queryObject, activateManageSecret, plansUrl } = this.props.jetpackConnectAuthorize;
		this.props.activateManage( queryObject.client_id, queryObject.state, activateManageSecret );
		page.redirect( plansUrl );
	},

	handleSubmit() {
		const { queryObject, manageActivated, activateManageSecret, plansUrl, authorizeError, authorizeSuccess } = this.props.jetpackConnectAuthorize;
		if ( activateManageSecret && ! manageActivated ) {
			this.activateManage();
		} else if ( authorizeError && authorizeError.message.indexOf( 'verify_secrets_missing' ) >= 0 ) {
			window.location.href = queryObject.site + authUrl;
		} else if ( authorizeSuccess && plansUrl ) {
			page.redirect( plansUrl );
		} else {
			this.props.authorize( queryObject );
		}
	},

	handleSignOut() {
		const { queryObject } = this.props.jetpackConnectAuthorize;
		let redirect = window.location.href + '?';
		for ( const prop in queryObject ) {
			redirect += prop + '=' + encodeURIComponent( queryObject[ prop ] ) + '&';
		}
		userUtilities.logout( redirect );
	},

	isAuthorizing() {
		const { isAuthorizing, isActivating } = this.props.jetpackConnectAuthorize;
		return ( isAuthorizing || isActivating );
	},

	renderNotices() {
		const { authorizeError, queryObject } = this.props.jetpackConnectAuthorize;
		if ( ! authorizeError ) {
			return null;
		}
		if ( authorizeError.message.indexOf( 'already_connected' ) >= 0 ) {
			return <JetpackConnectNotices noticeType="alreadyConnected" />;
		}
		if ( authorizeError.message.indexOf( 'verify_secrets_missing' ) >= 0 ) {
			return <JetpackConnectNotices noticeType="secretExpired" siteUrl={ queryObject.site } />;
		}
		return <JetpackConnectNotices noticeType="authorizeError" />;
	},

	getButtonText() {
		const { isAuthorizing, authorizeSuccess, isRedirectingToWpAdmin, siteReceived, authorizeError } = this.props.jetpackConnectAuthorize;

		if ( authorizeError && authorizeError.message.indexOf( 'verify_secrets_missing' ) >= 0 ) {
			return this.translate( 'Try again' );
		}

		if ( siteReceived ) {
			return this.translate( 'Browse Available Upgrades' );
		}

		if ( authorizeSuccess && isRedirectingToWpAdmin ) {
			return this.translate( 'Returning to your site' );
		}

		if ( authorizeSuccess ) {
			return this.translate( 'Searching Available Upgrades' );
		}

		if ( isAuthorizing ) {
			return this.translate( 'Authorizing' );
		}

		return this.translate( 'Approve' );
	},

	getUserText() {
		const { authorizeSuccess } = this.props.jetpackConnectAuthorize;
		let text = this.translate( 'Connecting as {{strong}}%(user)s{{/strong}}', {
			args: { user: this.props.user.display_name },
			components: { strong: <strong /> }
		} );

		if ( authorizeSuccess ) {
			text = this.translate( 'Connected as {{strong}}%(user)s{{/strong}}', {
				args: { user: this.props.user.display_name },
				components: { strong: <strong /> }
			} );
		}

		return text;
	},

	isWaitingForConfirmation() {
		const { isAuthorizing, authorizeSuccess, siteReceived } = this.props.jetpackConnectAuthorize;
		return !( isAuthorizing || authorizeSuccess || siteReceived );
	},

	getRedirectionTarget() {
		const { queryObject } = this.props.jetpackConnectAuthorize;
		if ( this.props.calypsoStartedConnection ) {
			const site = this.props.jetpackConnectAuthorize.queryObject.site;
			const siteSlug = site.replace( /^https?:\/\//, '' ).replace( /\//g, '::' );
			return STATS_PAGE + siteSlug;
		}

		return queryObject.redirect_after_auth;
	},

	renderFooterLinks() {
		const { queryObject, authorizeSuccess, isAuthorizing } = this.props.jetpackConnectAuthorize;
		const loginUrl = config( 'login_url' ) + '?redirect_to=' + encodeURIComponent( window.location.href );
		let backToWpAdminLink = (
			<LoggedOutFormLinkItem icon={ true } href={ queryObject.redirect_after_auth }>
				{ this.translate( 'Cancel and go back to my site' ) } <Gridicon size={ 18 } icon="external" />
			</LoggedOutFormLinkItem>
		);

		if ( isAuthorizing ) {
			return null;
		}

		if ( authorizeSuccess ) {
			return (
				<LoggedOutFormLinks>
					{ ! this.props.calypsoStartedConnection && this.isWaitingForConfirmation() ? backToWpAdminLink : null }
					<LoggedOutFormLinkItem href={ this.getRedirectionTarget() }>
						{ this.translate( 'I\'m not interested in upgrades' ) }
					</LoggedOutFormLinkItem>
				</LoggedOutFormLinks>
			);
		}

		return(
			<LoggedOutFormLinks>
				{ ! this.props.calypsoStartedConnection && this.isWaitingForConfirmation() ? backToWpAdminLink : null }
				<LoggedOutFormLinkItem href={ loginUrl }>
					{ this.translate( 'Sign in as a different user' ) }
				</LoggedOutFormLinkItem>
				<LoggedOutFormLinkItem onClick={ this.handleSignOut }>
					{ this.translate( 'Create a new account' ) }
				</LoggedOutFormLinkItem>
			</LoggedOutFormLinks>
		);
	},

	render() {
		const { authorizeSuccess } = this.props.jetpackConnectAuthorize;
		const { site } = this.props.jetpackConnectAuthorize.queryObject;
		return (
			<div className="jetpack-connect-logged-in-form">
				{ renderFormHeader( site, authorizeSuccess ) }
				<Card>
					<Gravatar user={ this.props.user } size={ 64 } />
					<p className="jetpack-connect-logged-in-form__user-text">{ this.getUserText() }</p>
					{ this.renderNotices() }
					<button disabled={ this.isAuthorizing() } onClick={ this.handleSubmit } className="button is-primary">
						{ this.getButtonText() }
					</button>
				</Card>
				{ this.renderFooterLinks() }
			</div>
		);
	}
} );

const JetpackConnectAuthorizeForm = React.createClass( {
	displayName: 'JetpackConnectAuthorizeForm',
	mixins: [ observe( 'userModule' ) ],

	isCalypsoStartedConnection() {
		const site = this.props.jetpackConnectAuthorize.queryObject.site.replace( /.*?:\/\//g, '' );
		if ( this.props.jetpackConnectSessions && this.props.jetpackConnectSessions[ site ] ) {
			const currentTime = ( new Date() ).getTime();
			return ( currentTime - this.props.jetpackConnectSessions[ site ] < JETPACK_CONNECT_TTL );
		}

		return false;
	},

	isSSO() {
		const site = this.props.jetpackConnectAuthorize.queryObject.site.replace( /.*?:\/\//g, '' );
		if ( this.props.jetpackSSOSessions && this.props.jetpackSSOSessions[ site ] ) {
			const currentTime = ( new Date() ).getTime();
			return ( currentTime - this.props.jetpackSSOSessions[ site ] < JETPACK_CONNECT_TTL );
		}

		return false;
	},

	renderForm() {
		const { userModule } = this.props;
		let user = userModule.get();
		const props = Object.assign( {}, this.props, {
			user: user
		} );
		return (
			( user )
				? <LoggedInForm
					{ ...props }
					calypsoStartedConnection={ this.isCalypsoStartedConnection() }
					isSSO={ this.isSSO() }
					/>
				: <LoggedOutForm
					{ ...props }
					calypsoStartedConnection={ this.isCalypsoStartedConnection() }
					isSSO={ this.isSSO() }
					/>
		);
	},
	render() {
		return (
			<Main className="jetpack-connect">
				<div className="jetpack-connect__authorize-form">
					{ this.renderForm() }
				</div>
			</Main>
		);
	}
} );

export default connect(
	state => {
		return {
			jetpackConnectAuthorize: state.jetpackConnect.jetpackConnectAuthorize,
			jetpackSSOSessions: state.jetpackConnect.jetpackSSOSessions,
			jetpackConnectSessions: state.jetpackConnect.jetpackConnectSessions
		};
	},
<<<<<<< HEAD
	dispatch => bindActionCreators( { authorize, createAccount, activateManage, goBackToWpAdmin }, dispatch )
)( JetpackConnectAuthorizeForm );
=======
	dispatch => bindActionCreators( { recordTracksEvent, authorize, createAccount, activateManage, goBackToWpAdmin }, dispatch )
)( JetpackConnectAuthorizeForm );
>>>>>>> de227ba4
<|MERGE_RESOLUTION|>--- conflicted
+++ resolved
@@ -379,10 +379,5 @@
 			jetpackConnectSessions: state.jetpackConnect.jetpackConnectSessions
 		};
 	},
-<<<<<<< HEAD
-	dispatch => bindActionCreators( { authorize, createAccount, activateManage, goBackToWpAdmin }, dispatch )
-)( JetpackConnectAuthorizeForm );
-=======
 	dispatch => bindActionCreators( { recordTracksEvent, authorize, createAccount, activateManage, goBackToWpAdmin }, dispatch )
-)( JetpackConnectAuthorizeForm );
->>>>>>> de227ba4
+)( JetpackConnectAuthorizeForm );