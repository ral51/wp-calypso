[
  "markdown",
  "publicize",
  "simple-payments",
<<<<<<< HEAD
  "subscriptions"
=======
  "contact-form"
>>>>>>> 9154f7b8
]<|MERGE_RESOLUTION|>--- conflicted
+++ resolved
@@ -2,9 +2,6 @@
   "markdown",
   "publicize",
   "simple-payments",
-<<<<<<< HEAD
-  "subscriptions"
-=======
+  "subscriptions",
   "contact-form"
->>>>>>> 9154f7b8
 ]